# See https://help.github.com/articles/ignoring-files/ for more about ignoring files.

# dependencies
**/*node_modules
**/*.next
.pnp
.pnp.js

# testing
coverage

# next.js
.next/
out/
build
dist

# misc
.DS_Store
*.pem

# debug
npm-debug.log*
yarn-debug.log*
yarn-error.log*

# local env files
.env.local
.env.development.local
.env.test.local
.env.production.local
!packages/database/.env

# turbo
.turbo
<<<<<<< HEAD
=======
.env
>>>>>>> 9c33beac

# We use Bun as a package manager
package-lock.json
yarn.lock
pnpm-lock.yaml<|MERGE_RESOLUTION|>--- conflicted
+++ resolved
@@ -33,10 +33,7 @@
 
 # turbo
 .turbo
-<<<<<<< HEAD
-=======
 .env
->>>>>>> 9c33beac
 
 # We use Bun as a package manager
 package-lock.json
