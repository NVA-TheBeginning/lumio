--- conflicted
+++ resolved
@@ -1,68 +1,33 @@
-<<<<<<< HEAD
-{
-  "private": true,
-  "name": "lumio",
-  "packageManager": "bun@1.2.16",
-  "scripts": {
-    "build": "turbo run build",
-    "build:ci": "turbo run build --affected",
-    "test": "turbo run test",
-    "test:ci": "turbo run test --affected",
-    "dev": "turbo run dev",
-    "start": "turbo run start",
-    "format": "biome format --fix",
-    "lint": "biome check --fix --unsafe",
-    "prisma": "turbo run prisma"
-  },
-  "devDependencies": {
-    "@biomejs/biome": "2.0.6",
-    "turbo": "^2.5.4"
-  },
-  "workspaces": [
-    "apps/*"
-  ],
-  "trustedDependencies": [
-    "@nestjs/core",
-    "@prisma/client",
-    "@prisma/engines",
-    "@scarf/scarf",
-    "esbuild",
-    "prisma",
-    "sharp"
-  ]
-}
-=======
-{
-  "private": true,
-  "name": "lumio",
-  "packageManager": "bun@1.2.18",
-  "scripts": {
-    "build": "turbo run build",
-    "build:ci": "turbo run build --affected",
-    "test": "turbo run test",
-    "test:ci": "turbo run test --affected",
-    "dev": "turbo run dev",
-    "start": "turbo run start",
-    "format": "biome format --fix",
-    "lint": "biome check --fix --unsafe",
-    "prisma": "turbo run prisma",
-    "clean": "rm -rf node_modules && rm -rf apps/*/node_modules && rm -rf apps/*/dist && rm -rf apps/*/.turbo"
-  },
-  "devDependencies": {
-    "@biomejs/biome": "2.1.1",
-    "turbo": "^2.5.4"
-  },
-  "workspaces": [
-    "apps/*"
-  ],
-  "trustedDependencies": [
-    "@nestjs/core",
-    "@prisma/client",
-    "@prisma/engines",
-    "@scarf/scarf",
-    "esbuild",
-    "prisma",
-    "sharp"
-  ]
-}
->>>>>>> 6064c1b3
+{
+  "private": true,
+  "name": "lumio",
+  "packageManager": "bun@1.2.18",
+  "scripts": {
+    "build": "turbo run build",
+    "build:ci": "turbo run build --affected",
+    "test": "turbo run test",
+    "test:ci": "turbo run test --affected",
+    "dev": "turbo run dev",
+    "start": "turbo run start",
+    "format": "biome format --fix",
+    "lint": "biome check --fix --unsafe",
+    "prisma": "turbo run prisma",
+    "clean": "rm -rf node_modules && rm -rf apps/*/node_modules && rm -rf apps/*/dist && rm -rf apps/*/.turbo"
+  },
+  "devDependencies": {
+    "@biomejs/biome": "2.1.1",
+    "turbo": "^2.5.4"
+  },
+  "workspaces": [
+    "apps/*"
+  ],
+  "trustedDependencies": [
+    "@nestjs/core",
+    "@prisma/client",
+    "@prisma/engines",
+    "@scarf/scarf",
+    "esbuild",
+    "prisma",
+    "sharp"
+  ]
+}