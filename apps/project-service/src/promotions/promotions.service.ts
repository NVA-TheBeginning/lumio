import { HttpService } from "@nestjs/axios";
import { BadRequestException, Injectable, NotFoundException } from "@nestjs/common";
import { firstValueFrom } from "rxjs";
import { PrismaService } from "@/prisma.service";
import { CreatePromotionDto } from "./dto/create-promotion.dto";
import { UpdatePromotionDto } from "./dto/update-promotion.dto";

interface StudentData {
  name: string;
  firstname: string;
  email: string;
}

interface CreatedStudent {
  studentId: number;
  email: string;
  initialPassword: string;
}

interface CreateStudentsResponse {
  count: number;
  students: CreatedStudent[];
}

@Injectable()
export class PromotionsService {
  constructor(
    private readonly prisma: PrismaService,
    private readonly httpService: HttpService,
  ) {}

  async create(createPromotionDto: CreatePromotionDto) {
    const { studentIds, ...promotionData } = createPromotionDto;

    if (!studentIds || !Array.isArray(studentIds)) {
      throw new BadRequestException("studentIds must be provided and must be an array");
    }

    return this.prisma.$transaction(async (prisma) => {
      const promotion = await prisma.promotion.create({
        data: promotionData,
      });

      const studentPromotions = await Promise.all(
        studentIds.map(async (studentId: number) => {
          return prisma.studentPromotion.create({
            data: {
              promotionId: promotion.id,
<<<<<<< HEAD
              userId: studentId,
=======
              studentId,
>>>>>>> cffd4eb7
            },
          });
        }),
      );

      return {
        ...promotion,
        studentPromotions,
        students: studentIds,
      };
    });
  }

  findAll(creatorId?: number) {
    if (creatorId) {
      return this.prisma.promotion.findMany({
        where: {
          creatorId,
        },
        include: {
          studentPromotions: {
            select: {
              studentId: true,
            },
          },
        },
        orderBy: {
          createdAt: "desc",
        },
      });
    }
    return this.prisma.promotion.findMany({
      include: {
        studentPromotions: {
          select: {
            studentId: true,
          },
        },
      },
      orderBy: {
        createdAt: "desc",
      },
    });
  }

  async findOne(id: number) {
    const item = await this.prisma.promotion.findUnique({
      where: { id },
      include: {
        studentPromotions: {
          select: {
            studentId: true,
          },
        },
      },
    });
    if (!item) {
      throw new NotFoundException(`Promotion with id ${id} not found`);
    }
    return item;
  }

  async update(id: number, updatePromotionDto: UpdatePromotionDto) {
    await this.findOne(id);
    return this.prisma.promotion.update({
      where: { id },
      data: updatePromotionDto,
    });
  }

  async remove(id: number) {
    await this.findOne(id);
    return this.prisma.promotion.delete({
      where: { id },
    });
  }

  async removeStudents(promotionId: number, studentIds: number[]) {
    const promotion = await this.prisma.promotion.findUnique({
      where: { id: promotionId },
    });

    if (!promotion) {
      throw new NotFoundException(`Promotion with id ${promotionId} not found`);
    }

    return this.prisma.studentPromotion.deleteMany({
      where: {
        promotionId,
        userId: {
          in: studentIds,
        },
      },
    });
  }
}<|MERGE_RESOLUTION|>--- conflicted
+++ resolved
@@ -46,11 +46,7 @@
           return prisma.studentPromotion.create({
             data: {
               promotionId: promotion.id,
-<<<<<<< HEAD
               userId: studentId,
-=======
-              studentId,
->>>>>>> cffd4eb7
             },
           });
         }),
