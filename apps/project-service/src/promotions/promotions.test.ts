import { afterAll, beforeAll, describe, expect, test } from "bun:test";
import { FastifyAdapter, NestFastifyApplication } from "@nestjs/platform-fastify";
import { Test } from "@nestjs/testing";
import { Promotion } from "@prisma-project";
import { AppModule } from "@/app.module.js";
import { PrismaService } from "@/prisma.service";
import { CreatePromotionDto } from "@/promotions/dto/create-promotion.dto";
import { UpdatePromotionDto } from "@/promotions/dto/update-promotion.dto";
import { PromotionEntity } from "@/promotions/entities/promotion.entity";

describe("Promotions", () => {
  let app: NestFastifyApplication;
  let prisma: PrismaService;
  const promotionName = `Test Promotion ${Date.now()}`;
  let promotionId: number;

  beforeAll(async () => {
    const moduleRef = await Test.createTestingModule({
      imports: [AppModule],
    }).compile();

    app = moduleRef.createNestApplication<NestFastifyApplication>(new FastifyAdapter());
    await app.init();
    await app.getHttpAdapter().getInstance().ready();

    prisma = app.get(PrismaService);
  });

  const createPromotionDto = (): CreatePromotionDto => ({
    name: promotionName,
    description: "Test promotion description",
    creatorId: 1,
    studentIds: [1, 2],
  });

  test("/promotions (POST) - should create a new promotion", async () => {
    const promoDto = createPromotionDto();
    const response = await app.inject({
      method: "POST",
      url: "/promotions",
      payload: promoDto,
    });

    expect(response.statusCode).toEqual(201);

    const body = JSON.parse(response.body);
    expect(body).toHaveProperty("id");
<<<<<<< HEAD
    expect(body).toHaveProperty("name", createPromotionDto.name);
    expect(body).toHaveProperty("studentsData", [
      { firstname: "John", name: "Doe", email: "john.doe@example.com" },
      { firstname: "Jane", name: "Smith", email: "jane.smith@example.com" },
    ]);
    promotionId = body.id;

    const studentPromotions = await prisma.studentPromotion.findMany({
      where: {
        promotionId: promotionId,
      },
      select: {
        userId: true,
      },
    });

    studentIdsToRemove = studentPromotions.map((sp) => sp.userId);

    expect(studentIdsToRemove.length).toBeGreaterThan(0);
=======
    expect(body).toHaveProperty("name", promoDto.name);
    expect(body).toHaveProperty("description", promoDto.description);

    promotionId = body.id;
>>>>>>> cffd4eb7
  });

  test("/promotions (POST) - should fail when missing required fields", async () => {
    const invalidPromoDto = {
      name: promotionName,
      description: "Test promotion description",
      creatorId: 1,
      // Missing studentIds
    };

    const response = await app.inject({
      method: "POST",
      url: "/promotions",
      payload: invalidPromoDto,
    });

    expect(response.statusCode).toEqual(400);
    const body = JSON.parse(response.body);
    expect(body.message).toContain("studentIds must be provided and must be an array");
  });

  test("/promotions (GET) - should return all promotions", async () => {
    const response = await app.inject({
      method: "GET",
      url: "/promotions",
    });

    expect(response.statusCode).toEqual(200);

    const body = JSON.parse(response.body);
    expect(Array.isArray(body)).toBe(true);
    expect(body.length).toBeGreaterThan(0);
    expect(body[0]).toHaveProperty("id");
    expect(body[0]).toHaveProperty("name");
  });

  test("/promotions/:id (GET) - should return the promotion by id", async () => {
    const response = await app.inject({
      method: "GET",
      url: `/promotions/${promotionId}`,
    });

    expect(response.statusCode).toEqual(200);

    const body = JSON.parse(response.body);
    expect(body).toHaveProperty("id", promotionId);
    expect(body).toHaveProperty("name", promotionName);
  });

<<<<<<< HEAD
  test("/promotions/:id/student (DELETE) - should remove students from a promotion", async () => {
    const response = await app.inject({
      method: "DELETE",
      url: `/promotions/${promotionId}/student`,
      body: studentIdsToRemove,
    });

    expect(response.statusCode).toEqual(200);

    const studentPromotions = await prisma.studentPromotion.findMany({
      where: {
        promotionId: promotionId,
        userId: {
          in: studentIdsToRemove,
        },
      },
    });
    expect(studentPromotions.length).toEqual(0);
  });

  test("/promotions/:id (DELETE) - should delete a specific promotion", async () => {
=======
  test("/promotions/:id (DELETE) - should delete a promotion", async () => {
>>>>>>> cffd4eb7
    const response = await app.inject({
      method: "DELETE",
      url: `/promotions/${promotionId}`,
    });

    expect(response.statusCode).toEqual(200);
    const body = JSON.parse(response.body);
    expect(body.message).toBe("Promotion deleted successfully");
  });

  afterAll(async () => {
    await prisma.studentPromotion.deleteMany({
      where: { promotionId },
    });
    await app.close();
  });
});<|MERGE_RESOLUTION|>--- conflicted
+++ resolved
@@ -45,32 +45,11 @@
 
     const body = JSON.parse(response.body);
     expect(body).toHaveProperty("id");
-<<<<<<< HEAD
-    expect(body).toHaveProperty("name", createPromotionDto.name);
-    expect(body).toHaveProperty("studentsData", [
-      { firstname: "John", name: "Doe", email: "john.doe@example.com" },
-      { firstname: "Jane", name: "Smith", email: "jane.smith@example.com" },
-    ]);
-    promotionId = body.id;
 
-    const studentPromotions = await prisma.studentPromotion.findMany({
-      where: {
-        promotionId: promotionId,
-      },
-      select: {
-        userId: true,
-      },
-    });
-
-    studentIdsToRemove = studentPromotions.map((sp) => sp.userId);
-
-    expect(studentIdsToRemove.length).toBeGreaterThan(0);
-=======
     expect(body).toHaveProperty("name", promoDto.name);
     expect(body).toHaveProperty("description", promoDto.description);
 
     promotionId = body.id;
->>>>>>> cffd4eb7
   });
 
   test("/promotions (POST) - should fail when missing required fields", async () => {
@@ -120,31 +99,7 @@
     expect(body).toHaveProperty("name", promotionName);
   });
 
-<<<<<<< HEAD
-  test("/promotions/:id/student (DELETE) - should remove students from a promotion", async () => {
-    const response = await app.inject({
-      method: "DELETE",
-      url: `/promotions/${promotionId}/student`,
-      body: studentIdsToRemove,
-    });
-
-    expect(response.statusCode).toEqual(200);
-
-    const studentPromotions = await prisma.studentPromotion.findMany({
-      where: {
-        promotionId: promotionId,
-        userId: {
-          in: studentIdsToRemove,
-        },
-      },
-    });
-    expect(studentPromotions.length).toEqual(0);
-  });
-
-  test("/promotions/:id (DELETE) - should delete a specific promotion", async () => {
-=======
   test("/promotions/:id (DELETE) - should delete a promotion", async () => {
->>>>>>> cffd4eb7
     const response = await app.inject({
       method: "DELETE",
       url: `/promotions/${promotionId}`,
