import { afterAll, beforeAll, describe, expect, test } from "bun:test";
import { FastifyAdapter, NestFastifyApplication } from "@nestjs/platform-fastify";
import { Test } from "@nestjs/testing";
import { AppModule } from "@/app.module.js";
import { PrismaService } from "@/prisma.service";
import { CreatePromotionDto } from "@/promotions/dto/create-promotion.dto";

describe("Promotions", () => {
  let app: NestFastifyApplication;
  let prisma: PrismaService;
  const promotionName = `Test Promotion ${Date.now()}`;
  let promotionId: number;

  beforeAll(async () => {
    const moduleRef = await Test.createTestingModule({
      imports: [AppModule],
    }).compile();

    app = moduleRef.createNestApplication<NestFastifyApplication>(new FastifyAdapter());
    await app.init();
    await app.getHttpAdapter().getInstance().ready();

    prisma = app.get(PrismaService);
  });

  const createPromotionDto = (): CreatePromotionDto => ({
    name: promotionName,
    description: "Test promotion description",
    creatorId: 1,
    studentIds: [1, 2],
  });

  test("/promotions (POST) - should create a new promotion", async () => {
    const promoDto = createPromotionDto();
    const response = await app.inject({
      method: "POST",
      url: "/promotions",
      payload: promoDto,
    });

    expect(response.statusCode).toEqual(201);
    const body = JSON.parse(response.body);
    expect(body).toHaveProperty("id");
    expect(body).toHaveProperty("name", promoDto.name);
    expect(body).toHaveProperty("description", promoDto.description);

    promotionId = body.id;
  });

  test("/promotions (POST) - should fail when missing required fields", async () => {
    const invalidPromoDto = {
      name: promotionName,
      description: "Test promotion description",
      creatorId: 1,
    };

    const response = await app.inject({
      method: "POST",
      url: "/promotions",
      payload: invalidPromoDto,
    });

    expect(response.statusCode).toEqual(400);
    const body = JSON.parse(response.body);
    expect(body.message).toContain("studentIds must be provided and must be an array");
  });

  test("/promotions (GET) - should return all promotions", async () => {
    const response = await app.inject({
      method: "GET",
      url: "/promotions",
    });

    expect(response.statusCode).toEqual(200);
    const body = JSON.parse(response.body);
    expect(Array.isArray(body)).toBe(true);
    expect(body.length).toBeGreaterThan(0);
    expect(body[0]).toHaveProperty("id");
    expect(body[0]).toHaveProperty("name");
  });

  test("/promotions/:id (GET) - should return the promotion by id", async () => {
    const response = await app.inject({
      method: "GET",
      url: `/promotions/${promotionId}`,
    });

    expect(response.statusCode).toEqual(200);
    const body = JSON.parse(response.body);
    expect(body).toHaveProperty("id", promotionId);
    expect(body).toHaveProperty("name", promotionName);
  });

<<<<<<< HEAD
  test("/promotions/:id/student (POST) - should add students to a promotion", async () => {
    const studentIds = [3, 4];
    const response = await app.inject({
      method: "POST",
      url: `/promotions/${promotionId}/student`,
      payload: studentIds,
    });

    expect(response.statusCode).toEqual(201);
=======
  test("/promotions/student/:studentId (GET) - should return promotions for student", async () => {
    const response = await app.inject({
      method: "GET",
      url: "/promotions/student/1",
    });

    expect(response.statusCode).toEqual(200);
    const body = JSON.parse(response.body);
    expect(Array.isArray(body)).toBe(true);
    expect(body.some((p: { id: number }) => p.id === promotionId)).toBe(true);
  });

  test("/promotions/student/:studentId (GET) - should return empty array for non-enrolled student", async () => {
    const response = await app.inject({
      method: "GET",
      url: "/promotions/student/999999",
    });

    expect(response.statusCode).toEqual(200);
    const body = JSON.parse(response.body);
    expect(Array.isArray(body)).toBe(true);
    expect(body).toHaveLength(0);
>>>>>>> 8877f019
  });

  test("/promotions/:id (DELETE) - should delete a promotion", async () => {
    const response = await app.inject({
      method: "DELETE",
      url: `/promotions/${promotionId}`,
    });

    expect(response.statusCode).toEqual(200);
    const body = JSON.parse(response.body);
    expect(body.message).toBe("Promotion deleted successfully");
  });

  afterAll(async () => {
    await prisma.studentPromotion.deleteMany({ where: { promotionId } });
    await app.close();
  });
});<|MERGE_RESOLUTION|>--- conflicted
+++ resolved
@@ -91,7 +91,6 @@
     expect(body).toHaveProperty("name", promotionName);
   });
 
-<<<<<<< HEAD
   test("/promotions/:id/student (POST) - should add students to a promotion", async () => {
     const studentIds = [3, 4];
     const response = await app.inject({
@@ -101,7 +100,8 @@
     });
 
     expect(response.statusCode).toEqual(201);
-=======
+  });
+
   test("/promotions/student/:studentId (GET) - should return promotions for student", async () => {
     const response = await app.inject({
       method: "GET",
@@ -124,7 +124,6 @@
     const body = JSON.parse(response.body);
     expect(Array.isArray(body)).toBe(true);
     expect(body).toHaveLength(0);
->>>>>>> 8877f019
   });
 
   test("/promotions/:id (DELETE) - should delete a promotion", async () => {
