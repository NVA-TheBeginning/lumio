import { Body, Controller, HttpCode, HttpStatus, Post, UseGuards } from "@nestjs/common";
import { AuthGuard } from "@nestjs/passport";
import { ApiBody, ApiOperation, ApiProperty, ApiResponse, ApiTags, ApiUnauthorizedResponse } from "@nestjs/swagger";
import { IsEmail, IsNotEmpty, IsString, MinLength } from "class-validator";
import { MicroserviceProxyService } from "@/proxies/microservice-proxy.service.js";

export class LoginDto {
  @IsEmail()
  @ApiProperty({ description: "User email", type: String, example: "user@example.com" })
  email!: string;

  @IsString()
  @MinLength(6)
  @ApiProperty({ description: "User password", type: String, minLength: 6, example: "secret123" })
  password!: string;
}

export class SignUpDto {
  @IsEmail()
  @ApiProperty({ description: "User email", type: String, example: "user@example.com" })
  email!: string;

  @IsString()
  @MinLength(6)
  @ApiProperty({ description: "User password", type: String, minLength: 6, example: "secret123" })
  password!: string;
}

export class OAuthDto {
  @IsString()
  @IsNotEmpty()
  @ApiProperty({ description: "OAuth provider token", type: String, example: "ya29.a0ARrdaM..." })
  token!: string;
}

export class RefreshTokenDto {
  @IsString()
  @IsNotEmpty()
  @ApiProperty({ description: "Refresh token", type: String, example: "eazezaeaz" })
  refreshToken!: string;
}

@ApiTags("auth")
@Controller("auth")
export class AuthController {
  constructor(private readonly proxy: MicroserviceProxyService) {}

  @Post("login")
  @HttpCode(HttpStatus.OK)
  @ApiOperation({ summary: "Login with email and password" })
  @ApiBody({ type: LoginDto })
  @ApiResponse({
    status: 200,
    description: "User successfully logged in",
  })
  @ApiResponse({ status: 401, description: "Invalid credentials" })
  async login(@Body() loginDto: LoginDto): Promise<unknown> {
    return this.proxy.forwardRequest("auth", "/auth/login", "POST", loginDto);
  }

  @Post("signup")
  @HttpCode(HttpStatus.CREATED)
  @ApiOperation({ summary: "Register a new user" })
  @ApiBody({ type: SignUpDto })
  @ApiResponse({
    status: 201,
    description: "User successfully registered",
    schema: { example: { id: 1, email: "user@example.com" } },
  })
  @ApiResponse({ status: 409, description: "Email already in use" })
  async signup(@Body() signUpDto: SignUpDto): Promise<unknown> {
    return this.proxy.forwardRequest("auth", "/auth/signup", "POST", signUpDto);
  }

  @UseGuards(AuthGuard("jwt-refresh"))
  @Post("refresh")
  @ApiOperation({ summary: "Generate new access/refresh token from validated user" })
  @ApiResponse({ status: 200, description: "Tokens refreshed", schema: { example: { accessToken: "<jwt>" } } })
  @ApiUnauthorizedResponse({ description: "Invalid refresh token" })
  @HttpCode(HttpStatus.OK)
<<<<<<< HEAD
  refresh(@Body() refreshTokenDto: { refreshToken: string }): Promise<unknown> {
=======
  refresh(@Body() refreshTokenDto: RefreshTokenDto): Promise<unknown> {
>>>>>>> f3d476c8
    return this.proxy.forwardRequest("auth", "/auth/refresh", "POST", refreshTokenDto);
  }

  @Post("oauth/google")
  @HttpCode(HttpStatus.OK)
  @ApiBody({ type: OAuthDto })
  @ApiOperation({ summary: "Authenticate using Google OAuth2 token" })
  @ApiResponse({ status: 200, description: "Authenticated via Google", schema: { example: { accessToken: "<jwt>" } } })
  async googleOAuth(@Body() oauthDto: OAuthDto): Promise<unknown> {
    return this.proxy.forwardRequest("auth", "/auth/oauth/google", "POST", oauthDto);
  }

  @Post("oauth/microsoft")
  @HttpCode(HttpStatus.OK)
  @ApiBody({ type: OAuthDto })
  @ApiOperation({ summary: "Authenticate using Microsoft OAuth2 token" })
  @ApiResponse({
    status: 200,
    description: "Authenticated via Microsoft",
    schema: { example: { accessToken: "<jwt>" } },
  })
  async microsoftOAuth(@Body() oauthDto: OAuthDto): Promise<unknown> {
    return this.proxy.forwardRequest("auth", "/auth/oauth/microsoft", "POST", oauthDto);
  }
}<|MERGE_RESOLUTION|>--- conflicted
+++ resolved
@@ -78,11 +78,7 @@
   @ApiResponse({ status: 200, description: "Tokens refreshed", schema: { example: { accessToken: "<jwt>" } } })
   @ApiUnauthorizedResponse({ description: "Invalid refresh token" })
   @HttpCode(HttpStatus.OK)
-<<<<<<< HEAD
-  refresh(@Body() refreshTokenDto: { refreshToken: string }): Promise<unknown> {
-=======
   refresh(@Body() refreshTokenDto: RefreshTokenDto): Promise<unknown> {
->>>>>>> f3d476c8
     return this.proxy.forwardRequest("auth", "/auth/refresh", "POST", refreshTokenDto);
   }
 
