--- conflicted
+++ resolved
@@ -119,15 +119,6 @@
           {
             project: {
               id: 5,
-<<<<<<< HEAD
-              name: "",
-              description: "",
-              creatorId: 0,
-              createdAt: "",
-              updatedAt: "",
-            },
-            groupStatus: "no_groups",
-=======
               name: "Project A",
               description: "Description A",
               creatorId: 1,
@@ -135,7 +126,6 @@
               updatedAt: new Date(),
             },
             groupStatus: "in_group",
->>>>>>> 6bf5021f
           },
         ],
         pagination: {
